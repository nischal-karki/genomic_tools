"""This script searches a gff file for a search term and extracts the corresponding sequence from a genome file.
This is redundant and the preferred method is to use select_genes.py.
    Usage:
        python extract_seq_from_genome_based_on_gff_feature.py <genome_file> <gff_file> <search_term> [offset=0] [output=standard output]
        Arguments:
            genome_file: The genome file in fasta format.
            gff_file: gff file corresponding to the genome file.
            search_term: The search term to use.
            offset: Amount extra around the sequence to use when extracting the sequences. Default is 0.
            output: The output file to write the gb text to. Default is to print the output.
        Flags:
            -fa, --fasta: Output the fasta sequences after the gb output.
            -h, --help: Print this help message.
"""

import sys
import typing
import os
import io
<<<<<<< HEAD
from smith_waterman import smith_waterman
from select_genes import select_genes

=======
try:
    from format_genbank import makegb
    from smith_waterman import smith_waterman
except ImportError:
    from .format_genbank import makegb
    from .smith_waterman import smith_waterman
>>>>>>> 242813dc
def translate(seq: str) -> str:
    seq = seq[:len(seq)//3*3]
    return "".join(codon_table[seq[i:i+3]] for i in range(0,len(seq),3))
def align(seq1: str, seq2: str) -> str:
    return smith_waterman(seq1, seq2)[0]

def align_translated_product_to_genomic_DNA(protein: str, dna: str, **kwargs) -> str:
    """
    Aligns a protein to a DNA sequence by translating the DNA sequence in all six frames.
    The return value is the 3 frame translation in the strand that the protein aligns to.
    Args:
        protein: The protein sequence to align
        dna: The DNA sequence to align
        **kwargs: Is used internally by the function and will be ignored.
    Returns:
        Strand (+ or -)
        List of the 3 frame alignments
    """
    
    alignments = [align(protein, translate(dna[i:])) for i in range(3)]
    
    formatted_alns = []
    for aln in alignments:
        formatted_alns.append( "" )
        tar = aln.split("-")
        for j in tar:
            if j == "":
                continue
            loc = protein.index( j )
            prefix = "-" * ( loc - len(formatted_alns[-1]) )
            formatted_alns[-1] += prefix + j
        formatted_alns[-1] += "-" * ( len(protein) - len(formatted_alns[-1]) )

    recreated_protein = ""
    for i in range( len(protein) ):
        for j in formatted_alns:
            if j[i] == "-":
                continue
            recreated_protein += j[i]
            break
    test_frames = recreated_protein == protein

    if test_frames or kwargs.get("return_anyways", False):
        return ("+", alignments)
    elif kwargs.get("tried_once", True):
        return ("-", align_translated_product_to_genomic_DNA(protein, reverse_complement(dna), tried_once=False)[1])
    else:
        raise ValueError("Could not find the protein in the DNA sequence.")
        
    
def identifyCDS(target_protein, query_DNA):
    """
    Identifies the CDS of the query DNA based on the target protein and returns as features.
    Args:
        target_protein: The protein sequence to search
        query_DNA: The DNA sequence to search
    Returns:
        A list of dictionaries of the CDS features.
        {
            "type":"CDS",
            "location":(start, end),
            "strand":strand,
            "qualifiers": {
                "translation":translation_product
            }
        }
    """
    try:
        strand, alignments = align_translated_product_to_genomic_DNA(target_protein, query_DNA)
    except ValueError:
        raise ValueError(f"Could not find the protein {target_protein} in the DNA sequence.")
    
    if strand == "-":
        query_DNA = reverse_complement(query_DNA)
    
    frags = []
    for k, aln in enumerate(alignments):
        n_dna = query_DNA[k:]
        trans_prot = translate( n_dna )
        for frag in aln.split("-"):
            if frag == "" or len(frag) < 5:
                continue
            try:
                loc = trans_prot.index(frag) * 3 + k
            except ValueError:
                continue
            frags.append( (loc, frag) )
        

    cds_features = []
    for loc, frag in frags:
        if strand == "+":
            start =  loc + 1
            end = len(frag) * 3 + start
            location = f"{start}..{end}"
        elif strand == "-":
            end = len(query_DNA) - loc
            start = end - len(frag) * 3 + 1
            location = f"complement({start}..{end})"
        cds_features.append(
            {
                "type":"CDS",
                "location": location,
                "strand":strand,
                "translation":frag
            }
        )
    print( "Note that the annotations might not be correct, since splicing is not considered." )
    return cds_features


# Codon table
# https://www.ncbi.nlm.nih.gov/Taxonomy/Utils/wprintgc.cgi

codon_table = {
    'UUU': 'F', 'UUC': 'F', 'UUA': 'L', 'UUG': 'L',
    'CUU': 'L', 'CUC': 'L', 'CUA': 'L', 'CUG': 'L',
    'AUU': 'I', 'AUC': 'I', 'AUA': 'I', 'AUG': 'M',
    'GUU': 'V', 'GUC': 'V', 'GUA': 'V', 'GUG': 'V',
    'UCU': 'S', 'UCC': 'S', 'UCA': 'S', 'UCG': 'S',
    'CCU': 'P', 'CCC': 'P', 'CCA': 'P', 'CCG': 'P',
    'ACU': 'T', 'ACC': 'T', 'ACA': 'T', 'ACG': 'T',
    'GCU': 'A', 'GCC': 'A', 'GCA': 'A', 'GCG': 'A',
    'UAU': 'Y', 'UAC': 'Y', 'UAA': '*', 'UAG': '*',
    'CAU': 'H', 'CAC': 'H', 'CAA': 'Q', 'CAG': 'Q',
    'AAU': 'N', 'AAC': 'N', 'AAA': 'K', 'AAG': 'K',
    'GAU': 'D', 'GAC': 'D', 'GAA': 'E', 'GAG': 'E',
    'UGU': 'C', 'UGC': 'C', 'UGA': '*', 'UGG': 'W',
    'CGU': 'R', 'CGC': 'R', 'CGA': 'R', 'CGG': 'R',
    'AGU': 'S', 'AGC': 'S', 'AGA': 'R', 'AGG': 'R',
    'GGU': 'G', 'GGC': 'G', 'GGA': 'G', 'GGG': 'G'
}
codon_table.update( {x.replace("U","T"):y for x,y in codon_table.items()} )
codon_table.update( {x.lower():y.lower() for x,y in codon_table.items()} )


# SOMEONE CHECK IF THIS IS CORRECT, I TRUSTED GITHUB COPILOT FOR THIS.
complement = {
    "A":"T",
    "C":"G", 
    "N":"N", 
    "W":"W", 
    "S":"S", 
    "K":"M", 
    "R":"Y", 
    "B":"V", 
    "D":"H",
}
complement.update({y:x for x,y in complement.items()})
complement.update({x.lower():y.lower() for x,y in complement.items()})

def find_features_between(
        gff_file: str|os.PathLike|typing.IO,
        chromosome: str,
        start: int,
        end: int
        ) -> list[str]:
    """
    Extracts the features from a gff file between the start and end.
    Args:
        gff_file: The gff file to search
        chromosome: The chromosome to search
        start: The start of the search
        end: The end of the search
    Returns:
        A list of the features found.
    """
    features = []
    if isinstance(gff_file,list):
        f = gff_file
    else:
        f = open(gff_file, "r") if isinstance(gff_file,str) else gff_file
        if "b" in f.mode:
            f = io.TextIOWrapper(f)

    for line in f:
        vals = line.split("\t")
        if vals[0] != chromosome:
            continue
        vals = [*map(int,vals[3:5])]
        compare = [start,end]
        if max([*compare,*vals]) in compare:
            if min([*compare,*vals]) in compare:
                features.append(line)
    if isinstance(f, typing.IO):
        f.close()
    return features

def find_gene_loc(
        gff_file: str|os.PathLike|typing.IO|list[str], 
        search_terms: str|list[str]
        ) -> dict[str,list[str]]:
    """
    Extracts the gene from a gff file based on the search terms
    Args:
        gff_file: The gff file to search
        search_terms: The search terms to use
    Returns:
        A dictionary of the search terms and the features found.
    """
    
    if isinstance(search_terms,str):
        search_terms = [search_terms]
    
    if isinstance(gff_file,list):
        gff = gff_file
    else:
        f = open(gff_file, "r") if isinstance(gff_file,str) else gff_file
        if "b" in f.mode:
            f = io.TextIOWrapper(f)
        gff = f.readlines()
        f.close()
    
    f_locs = {}
    for line in gff:
        if not( "gene" in line.split("\t") or "mRNA" in line.split("\t") ):
            continue
        for feature in search_terms:
            if feature in line:
                f_locs[feature] = f_locs.get(feature,[])
                f_locs[feature].append( line )
    
    for feature in search_terms:
        if feature not in f_locs:
            print("!"*20)
            print(f"{feature} not found!")
            print("!"*20)
            continue

        if len(f_locs[feature]) == 1:
            f_locs[feature] = f_locs[feature][0]
        else:
            found = f_locs.pop(feature)
            start_locs = set( int(x.split("\t")[3]) for x in found )
            end_locs = set( int(x.split("\t")[4]) for x in found )
            if len(start_locs) == 1 and len(end_locs) == 1:
                f_locs[feature] = found[0]
            else:
                for i, val in enumerate(found):
                    f_locs[f"{feature}.found_{i+1}"] = val
    return f_locs

def get_fasta_file_index( genome_file: str|os.PathLike|typing.IO ) -> dict[str,tuple[int,int,int]]:
    """
    Tries to load the fasta file index (genome_file + ".fai") and returns a dictionary of the chromosomes and their sequence length, start position, and line length.
    """
    if os.path.exists(genome_file + ".fai"):
        indices = open(genome_file + ".fai", "r").readlines()
        return { x.split(None,1)[0]:[*map(int,x.split()[1:-1])] for x in indices if x != "" }
    
    f = open(genome_file, "r") if isinstance(genome_file,str) else genome_file
    
    print("Could not find the index file for the genome file. Generating index file. This might take a while.")
    
    try:
        fai_file = open(genome_file + ".fai", "w")
    except PermissionError:
        print("Could not write the index file. Please make sure you have write permissions in the directory.")
        fai_file = sys.stdout

    found_chromosomes = {}
    
    name = ""
    line = [ f.readline() for i in range(2) ][1]
    line_length = len(line) - 1
    
    f.seek(0)
    line = f.readline()
    while line:
        if line.startswith(">"):
            if name != "":
                # The length of the sequence is the current position minus the start position minus the number of newlines in the sequence.
                seq_length = f.tell() - len(line) - start
                # Subtract the number of newlines in the sequence. Number of newlines is the length of the sequence divided by the line length.
                seq_length -= seq_length // (1 + line_length) + 1
                found_chromosomes[name] = [seq_length, start, line_length]
                print(f"{name}\t{seq_length}\t{start}\t{line_length}\t{line_length+1}",file=fai_file)
            name = line[1:].strip()
            start = f.tell()
        line = f.readline()
        while not line.startswith(">") and line:
            line = f.readline()
    seq_length = f.tell() - len(line) - start
    seq_length -= seq_length // (1 + line_length) + 1
    found_chromosomes[name] = [seq_length, start, line_length]
    print(f"{name}\t{seq_length}\t{start}\t{line_length}\t{line_length+1}",file=fai_file)
    if isinstance(genome_file,str):
        f.close()
    else:
        f.seek(0)
    return found_chromosomes



def get_gene_fa(
        genome_file: str|os.PathLike|typing.IO, 
        locations: dict[str,list[str]],
        offset: int = 0
        ) -> dict[str,tuple[str,str,int,int]]:
    """
    Extracts the gene sequences from the genome file based on the locations
    Args:
        genome_file: The genome file to extract the sequences from
        locations: The locations of the genes
    Returns:
        A dictionary of the genes and their sequence and chromosome/start/stop position of the gene.
    """
    
    f = open(genome_file, "r") if isinstance(genome_file,str) else genome_file
    if "b" in f.mode:
        f = io.TextIOWrapper(f)
    genome_index = get_fasta_file_index(genome_file)
    

    not_found = [x.split()[0] for x in locations.values() if x.split()[0] not in genome_index]
    if not_found != []:
        raise ValueError(f"Could not find {', '.join(not_found)} found in the genome file.")

    genes = {}
    for gene, locs in locations.items():
        chromosome = locs.split("\t")[0]
        vals = [*map(int,locs.split("\t")[3:5])] # Start and end positions of the gene

        chromosome_location = genome_index[chromosome][1] # Location of the start of the first line of the named sequence
        line_length = genome_index[chromosome][2] + 1 # Length of each line in the sequence (including newline)

        first = min(vals) - offset - 1
        n_lines = first // line_length
        first_location = chromosome_location + first + n_lines

        last = max(vals) + offset
        n_lines = last // line_length
        last_location = chromosome_location + last + n_lines
        print(f"Extracting {gene} from {chromosome}:{first}-{last} (file location: {first_location}-{last_location})")
        
        f.seek(first_location)
        seq = f.read(last_location - first_location).replace("\n","")
        
        chr_range = first-offset,last+offset
        chr_range = [0 if x < 0 else x for x in chr_range]
        genes[gene] = ( seq, chromosome, *chr_range )

    return genes

def extract_seq_from_genome_based_on_gff_feature(
        genome_file: str|os.PathLike|typing.IO, 
        gff_file: str|os.PathLike|typing.IO, 
        search_terms: str|list[str], 
        offset: int = 0,
        ) -> dict[str,tuple[str,int,list[str]]]:
    """
    Extracts the gene sequences from the genome file based on the gff file and search terms.
    Args:
        genome_file: The genome file to extract the sequences from
        gff_file: The gff file to search
        search_terms: The search terms to use
        offset: The offset to use when extracting the sequences
    Returns:
        A dictionary of the genes and their sequence and features.
    """
    locations = find_gene_loc(gff_file, search_terms)
    genes = get_gene_fa(genome_file, locations, offset)
    features = {}
    result = {}
    for x, (seq, chromosome, start, end) in genes.items():
        features[x] = find_features_between(gff_file, chromosome, start, end)
        result[x] = (seq, min(start,end), features[x])
    return result

def reformat_features_for_gb(seq, start, features: list[str]) -> list[dict[str,str]]:
    """
    Reformats the features for a makegb call.
    Args:
        features: The features to reformat
    Returns:
        A list of dictionaries of the features
    """
    f = []
    for line in features:
        vals = line.split("\t")
        s = int(vals[3]) - start
        e = int(vals[4]) - start
        s,e = min(s,e),max(s,e)
        s = 0 if s < 0 else s
        e = 0 if e > len(seq) else e
        f.append({
            "type":vals[2],
            "location":f"{s}..{e}" if vals[6] == "+" else f"complement({s}..{e})",
            "strand":vals[6],
            "notes": vals[8],
        })
    return f

def find_sub_seq(seq: str, sub_seq: str,check_rev_complement=False) -> list[(int,int)]:
    """
    Finds the sub sequence in the sequence
    Args:
        seq: The sequence to search
        sub_seq: The sub sequence to find
    Returns:
        A list of the indexes of the sub sequence in the sequence
    """
    
    seq = seq.lower()
    sub_seq = sub_seq.lower()
    i = seq.find(sub_seq,0)
    found = []
    while i != -1:
        found.append((i,i+len(sub_seq)))
        i = seq.find(sub_seq,i+1)
        
    if check_rev_complement:
        return found + find_sub_seq(reverse_complement(seq),sub_seq,False)
    return found

def reverse_complement(seq: str) -> str:
    """
    Returns the reverse complement of a sequence
    Args:
        seq: The sequence to reverse complement
    Returns:
        The reverse complement of the sequence
    """
    return "".join([complement[x] for x in seq[::-1]])


if __name__ == "__main__":
    import sys
    fasta = False
    if "-fa" in sys.argv:
        sys.argv.remove("-fa")
        fasta = True
    if "--fasta" in sys.argv:
        sys.argv.remove("--fasta")
        fasta = True
    if "-h" in sys.argv or "--help" in sys.argv or len(sys.argv) < 4:
        print( __doc__ )
        sys.exit()

    args = {i:j for i,j in enumerate(sys.argv)}
    genome_file = args.get(1)
    gff_file = args.get(2)
    search_term = args.get(3)
    offset = int(args.get(4,0))
    output = args.get(5,sys.stdout)
    fasta_seq = select_genes(genome_file, gff_file, search_term, offset, output)
    if fasta:
        print(fasta_seq)<|MERGE_RESOLUTION|>--- conflicted
+++ resolved
@@ -17,18 +17,12 @@
 import typing
 import os
 import io
-<<<<<<< HEAD
-from smith_waterman import smith_waterman
-from select_genes import select_genes
-
-=======
 try:
     from format_genbank import makegb
     from smith_waterman import smith_waterman
 except ImportError:
     from .format_genbank import makegb
     from .smith_waterman import smith_waterman
->>>>>>> 242813dc
 def translate(seq: str) -> str:
     seq = seq[:len(seq)//3*3]
     return "".join(codon_table[seq[i:i+3]] for i in range(0,len(seq),3))
